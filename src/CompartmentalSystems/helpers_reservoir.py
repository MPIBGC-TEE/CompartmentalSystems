--- conflicted
+++ resolved
@@ -246,7 +246,6 @@
 
 
     layout = G.layout('sugiyama')
-<<<<<<< HEAD
     if path is None:
         pl = ig.plot(
             G,
@@ -272,19 +271,6 @@
             edge_label_size=4,
             target=str(path)
         )
-=======
-    pl = ig.plot(
-        G,
-        layout=layout,
-        vertex_size=vertex_size,
-        vertex_label=vertex_label,
-        vertex_color=vertex_color,
-        vertex_label_size=9,
-        edge_color=edge_color,
-        #edge_label=edge_label,
-        #edge_label_size=4,
-    )
->>>>>>> 1d8cd8b0
     return pl
 
 def igraph_plot(
@@ -323,10 +309,7 @@
     internal_fluxes: Dict[Tuple[Symbol, Symbol], Expr],
     out_fluxes: Dict[Symbol, Expr],
     part_dict: Dict[Set[str], str],
-<<<<<<< HEAD
     path=None
-=======
->>>>>>> 1d8cd8b0
 ) -> ig.drawing.Plot:
     Gnx = nxgraphs(state_vector, in_fluxes, internal_fluxes, out_fluxes)
    
@@ -354,7 +337,6 @@
         Gnx,
         node_color_func=n_color,
         edge_color_func=e_color,
-<<<<<<< HEAD
         path=path
     )
 
@@ -738,8 +720,6 @@
         rotate=rotate,
         fontsize=elfs_test * sf2,
         bbox=edge_label_bbox
-=======
->>>>>>> 1d8cd8b0
     )
 
 
